--- conflicted
+++ resolved
@@ -17,10 +17,6 @@
 from typing import Dict, Optional, Union
 
 import torch
-<<<<<<< HEAD
-from nanotron.fused.layer_norm import TritonRMSNorm
-=======
->>>>>>> 487be23c
 from flash_attn import bert_padding
 from flash_attn.flash_attn_interface import (
     flash_attn_varlen_func,
@@ -47,12 +43,11 @@
 from nanotron.core.process_groups import DistributedProcessGroups
 from nanotron.core.random import RandomStates
 from nanotron.core.utils import checkpoint_method
+from nanotron.fused.layer_norm import TritonRMSNorm
 from nanotron.models import AttachableStore, NanotronModel
 from torch import nn
 from transformers import LlamaConfig
 from transformers.activations import ACT2FN
-
-from apex.normalization import FusedRMSNorm as RMSNorm
 
 logger = logging.get_logger(__name__)
 
