import json
import warnings
from collections import defaultdict
from pathlib import Path
from typing import Dict, Optional, Tuple

import torch
from torch import nn
from tqdm import tqdm

from nanotron import distributed as dist
from nanotron import optim
from nanotron.optim.zero import (
    ZeroDistributedOptimizer,
    extract_parallel_ranks_from_shard_path,
    find_optim_index_from_param_name,
    get_sliced_tensor,
    merge_dp_shard_in_zero1_optimizer,
)
from nanotron.parallel import ParallelContext
from nanotron.parallel.parameters import NanotronParameter
from nanotron.serialize.metadata import TensorMetadata
from nanotron.serialize.utils import ObjectType, merge_and_shard_tp_tensors


# TODO(xrsrke): take rank instead of parallel_context
def optimizer_filename(parallel_context: ParallelContext, is_zero: bool):
    if is_zero is True:
        return f"{ObjectType.OPTIMIZER.value}_pp-{dist.get_rank(parallel_context.pp_pg)}-of-{parallel_context.pp_pg.size()}_dp-{dist.get_rank(parallel_context.dp_pg)}-of-{parallel_context.dp_pg.size()}_tp-{dist.get_rank(parallel_context.tp_pg)}-of-{parallel_context.tp_pg.size()}_exp-{dist.get_rank(parallel_context.expert_pg)}-of-{parallel_context.expert_parallel_size}.pt"
    else:
        return f"{ObjectType.OPTIMIZER.value}_pp-{dist.get_rank(parallel_context.pp_pg)}-of-{parallel_context.pp_pg.size()}_tp-{dist.get_rank(parallel_context.tp_pg)}-of-{parallel_context.tp_pg.size()}_exp-{dist.get_rank(parallel_context.expert_pg)}-of-{parallel_context.expert_parallel_size}.pt"


def lr_scheduler_filename(parallel_context: ParallelContext, is_zero: bool):
    if is_zero is True:
        return f"{ObjectType.LR_SCHEDULER.value}_pp-{dist.get_rank(parallel_context.pp_pg)}-of-{parallel_context.pp_pg.size()}_dp-{dist.get_rank(parallel_context.dp_pg)}-of-{parallel_context.dp_pg.size()}_tp-{dist.get_rank(parallel_context.tp_pg)}-of-{parallel_context.tp_pg.size()}_exp-{dist.get_rank(parallel_context.expert_pg)}-of-{parallel_context.expert_parallel_size}.pt"
    else:
        return f"{ObjectType.LR_SCHEDULER.value}_pp-{dist.get_rank(parallel_context.pp_pg)}-of-{parallel_context.pp_pg.size()}_tp-{dist.get_rank(parallel_context.tp_pg)}-of-{parallel_context.tp_pg.size()}_exp-{dist.get_rank(parallel_context.expert_pg)}-of-{parallel_context.expert_parallel_size}.pt"


def save_optimizer(
    optimizer: optim.BaseOptimizer,
    parallel_context: ParallelContext,
    root_folder: Path,
):
    """Saves optimizer states
    - If Zero-0 is used, optimizer states are replicated across all DPs. Only DP-0 saves the states
    - If Zero-1 is used, optimizer states are sharded across all DPs. Each DP saves its own states
    """
    if (not optimizer.inherit_from(optim.ZeroDistributedOptimizer)) and dist.get_rank(parallel_context.dp_pg) > 0:
        # this is Zero-0, so only DP-0 saves the optimizer states
        return

    # TODO: Figure out if I need to save param groups. Right now I'm assuming no as we only store what's trainable
    # TODO: We can probably "rotate" so that every process stores something (maybe doesn't matter if we're I/O bound)
    root_folder = root_folder / "optimizer"
    root_folder.mkdir(exist_ok=True, parents=True)

    if dist.get_rank(parallel_context.world_pg) == 0:
        with open(root_folder / "optimizer_config.json", "w") as fo:
            tp_size = parallel_context.tp_pg.size()
            pp_size = parallel_context.pp_pg.size()
            dp_size = parallel_context.dp_pg.size()
            expert_parallel_size = parallel_context.expert_parallel_size

            config = {
                "type": str(optimizer.__class__.__name__),
                "parallelism": {
                    "tp_size": str(tp_size),
                    "dp_size": str(dp_size),
                    "pp_size": str(pp_size),
                    "expert_parallel_size": str(expert_parallel_size),
                },
                "configs": {},
            }

            if isinstance(optimizer, ZeroDistributedOptimizer):
                # NOTE: in order to serialize, we must save all keys and values as strings
                def convert_to_string(input_item):
                    if isinstance(input_item, dict):
                        return {str(key): convert_to_string(value) for key, value in input_item.items()}
                    elif isinstance(input_item, list):
                        return [convert_to_string(element) for element in input_item]
                    elif isinstance(input_item, tuple):
                        return tuple(convert_to_string(element) for element in input_item)
                    else:
                        return str(input_item)

                # NOTE: if it's a ZeRO-1 optimzier, then we save how the parameters are sharded
                # across data parallel dimension, so that we can reconstruct the optimizer states
                assert optimizer.param_name_to_dp_rank_offsets is not None, "param_name_to_dp_rank_offsets is required"
                config["configs"]["param_name_to_dp_rank_offsets"] = convert_to_string(
                    optimizer.param_name_to_dp_rank_offsets
                )
                # NOTE: since tp sharded params are flattened, so we need to save the original param shapes
                # so that we can recontruct the original shapes => reconstruct the unsharded params in tensor parallel dimension
                config["configs"]["orig_param_shapes"] = convert_to_string(optimizer._orig_param_shapes)

            json.dump(config, fo)

    # We dump the optimizer state using `torch.save`
    torch.save(
        optimizer.state_dict(),
        root_folder
        / optimizer_filename(parallel_context, is_zero=optimizer.inherit_from(optim.ZeroDistributedOptimizer)),
    )


def save_lr_scheduler(
    lr_scheduler,
    is_zero,
    parallel_context: ParallelContext,
    root_folder: Path,
):
    """Saves lr scheduler states"""
    if not is_zero and dist.get_rank(parallel_context.dp_pg) > 0:
        # this is Zero-0, so only DP-0 saves the optimizer states
        return

    root_folder = root_folder / "lr_scheduler"
    root_folder.mkdir(exist_ok=True, parents=True)

    # We dump the optimizer state using `torch.save`
    torch.save(
        lr_scheduler.state_dict(),
        root_folder / lr_scheduler_filename(parallel_context, is_zero),
    )


# Helper functions to move optimizer states
@torch.no_grad()
def state_dict_to_device(state_dict: Dict, device: str) -> Dict:
    assert (
        state_dict["state"][0]["exp_avg"].device.type == "cpu"
    ), "Optimizer states should be on CPU to avoid extra memory usage when loading from checkpoint"
    torch.cuda.empty_cache()

    for _, optim_state in sorted(state_dict["state"].items(), key=lambda x: x[0]):
        for name, tensor in optim_state.items():
            optim_state[name] = tensor.to(device)

    assert (
        state_dict["state"][0]["exp_avg"].device.type == "cuda"
    ), "Optimizer states should be on GPU because model is on GPU"
    torch.cuda.empty_cache()


@torch.no_grad()
def load_optimizer(
    optimizer: optim.BaseOptimizer,
    parallel_context: ParallelContext,
    root_folder: Path,
    map_location: Optional[str] = None,
    param_shard_metadata: Tuple[Tuple[int, int], TensorMetadata] = None,  # (pp_rank, tp_rank) -> TensorMetadata
    model: Optional[nn.Module] = None,
):
    root_folder = root_folder / "optimizer"
    ckp_optimizer_config_path = root_folder / "optimizer_config.json"
    with open(ckp_optimizer_config_path, "r") as file:
        ckp_optimizer_config = json.load(file)

    ckp_pp_size = ckp_optimizer_config["parallelism"]["pp_size"]
    ckp_tp_size = ckp_optimizer_config["parallelism"]["tp_size"]
    ckp_dp_size = ckp_optimizer_config["parallelism"]["dp_size"]
    ckpt_expert_parallel_size = ckp_optimizer_config["parallelism"]["expert_parallel_size"]

    if int(ckp_tp_size) != int(parallel_context.tp_pg.size()) or int(ckp_pp_size) != int(
        parallel_context.pp_pg.size()
    ):
        if int(ckp_pp_size) != int(parallel_context.pp_pg.size()):
            warnings.warn(
                "You are resuming in a different PP size, so optimizer states need to be checked. Feel free to open a PR if you work on this!"
            )
        assert (
            param_shard_metadata is not None
        ), f"You have to pass how the original parameters are sharded in order to resume in a different tensor parallel size, ckp_tp_size: {ckp_tp_size}, current tp_size: {parallel_context.tp_pg.size()}"
        assert (
            model is not None
        ), "You have to pass the model in order to adjust the optimizer states according to how the current parameters are sharded"

        def get_checkpoint_state_metadata(param_name: str, pp_rank: int, tp_rank: int) -> TensorMetadata:
            return param_shard_metadata[param_name.replace("module.", "")][(str(pp_rank), str(tp_rank))]

        ckp_optim_type = ckp_optimizer_config["type"]

        if ckp_optim_type == ZeroDistributedOptimizer.__name__:
            # NOTE: if the checkpoint is from a Zero-1 optimizer, then we need to merge the shards
            # across data parallel dimension, before merging the shards across tensor parallel dimension
            shard_paths = list(
                root_folder.glob(
                    f"{ObjectType.OPTIMIZER.value}_pp-*-of-{ckp_pp_size}_dp-*-of-{ckp_dp_size}_tp-*-of-{ckp_tp_size}-exp-*-of-{ckpt_expert_parallel_size}.pt"
                )
            )
            ckp_sharded_optim_states = merge_dp_shard_in_zero1_optimizer(
                model, ckp_optimizer_config, shard_paths, parallel_context, map_location
            )
        else:
            # NOTE: if the checkpoint is from a Zero-0 optimizer, then we don't need to merge the shards
            # across data parallel dimension, just directly load the checkpoints
            shard_paths = list(
                root_folder.glob(
                    f"{ObjectType.OPTIMIZER.value}_pp-*-of-{ckp_pp_size}_tp-*-of-{ckp_tp_size}.pt"
                )  # WARN: wildcard here after tp can hold `0-of-1_exp-0`
            )

            ckp_sharded_optim_states = {}
            for shard_path in shard_paths:
                pp_rank, tp_rank = extract_parallel_ranks_from_shard_path(shard_path, is_zero1=False)
                ckp_sharded_optim_states[(pp_rank, tp_rank)] = torch.load(
                    shard_path, map_location=map_location
                )  # load all optim states in mem

        model_state_dict = model.state_dict()
        new_optim_state_dict = optimizer.state_dict()
        new_optim_state_dict["state"] = defaultdict(dict)
        # TODO: this does not handle the edge case of different pipeline parallel optimizer state shards saving different state keys
        OPTIMIZER_STATE_NAMES = sorted(ckp_sharded_optim_states[(0, 0)]["state"][0].keys() - ["step"])
        OPTIMIZER_STATE_DTYPE = ckp_sharded_optim_states[(0, 0)]["state"][0][OPTIMIZER_STATE_NAMES[0]].dtype
        # NOTE: because we can only resume training with the same optimizer type
        # (0, 0) = (pp_rank, tp_rank)
        # NOTE: also we don't merge "step" because it's just a scalar
        param_names = list(model_state_dict.keys())
        new_optim_state_param_names = {}
        # NOTE: iterates through all model parameters in the local pipeline parallel rank (hence, might not be the full model).
        # Since model parameters and optimizer states are aligned, loads only the optimizer states for these parameters from the checkpoint shards.
        for param_index, param_name in tqdm(
            enumerate(param_names),
            disable=dist.get_rank(parallel_context.world_pg) != 0,
            desc="Topology-agnostic optimizer loading",
        ):
            try:
                param = model.get_parameter(param_name)
            except AttributeError:
                param = None

            if not isinstance(param, NanotronParameter):
                raise NotImplementedError("Parameters are required to be NanotronParameter")

            # NOTE: for tied parameters, the metadata is stored using the parameter name,
            # while the data is stored using the name of the main tied parameter,
            # which may be different (e.g. `model.token_position_embeddings.pp_block.token_embedding.weight`
            # for `model.lm_head.pp_block.weight`).
            base_name = param.get_tied_info().name if param.is_tied else param_name
            if param_name != base_name:
                # NOTE: skip tied parameter if main tied parameter has already been loaded
                # (not always the case if pipeline parallel)
                if base_name in new_optim_state_param_names.values():
                    continue
            new_optim_state_param_names[param_index] = base_name

            if param.is_sharded:
                # NOTE: optimizer states's shape is equal to the parameter's shape
                # NOTE: sometimes an unsharded parameter's shape differ
                # from an unsharded optimizer state's shape
                new_shard_metadata = param.get_sharded_info()
                new_unshared_shape = new_shard_metadata.unsharded_shape
                # NOTE: restore each state tensor (e.g. exg_avg) by iterating through
                # the optimizer state shards saved using the previous topology
                for state_key in OPTIMIZER_STATE_NAMES:
                    # TODO(xrsrke): free the memory of the shards that isn't
                    # corresponding to the current rank
                    # TODO: maybe better to allocate memory for all states at once
                    buffer = torch.zeros_like(param, device=map_location, dtype=OPTIMIZER_STATE_DTYPE)
                    unsharded_buffer = torch.empty(
                        new_unshared_shape, device=map_location, dtype=OPTIMIZER_STATE_DTYPE
                    )

                    for (pp_rank, tp_rank), ckp_optim_state in ckp_sharded_optim_states.items():
                        old_optim_state_index = find_optim_index_from_param_name(
                            base_name, ckp_sharded_optim_states, is_zero1=False, pp_rank=pp_rank
                        )
                        if old_optim_state_index is None:
                            continue  # NOTE: param is not in this pp shard
                        ckp_shard_data = ckp_optim_state["state"][old_optim_state_index][state_key]
                        # NOTE: the metadata for the main parameter of a tied parameter might be in a
                        # different pipeline parallel shard.
                        if param.is_tied:
                            metadata_pp_rank = next(
                                iter(param_shard_metadata[param_name.replace("module.", "")].keys())
                            )[0]
                        else:
                            metadata_pp_rank = pp_rank
                        ckp_shard_metadata = get_checkpoint_state_metadata(param_name, metadata_pp_rank, tp_rank)

                        # NOTE: if the checkpoint is from a Zero-1 optimizer,
                        # so it's flattened, so we need to reshape it
                        if ckp_optim_type == ZeroDistributedOptimizer.__name__:
                            # NOTE: this is the original shape of the parameter before being flattened
                            orig_shape = ckp_optimizer_config["configs"]["orig_param_shapes"][param_name]
                            orig_shape = [int(dim) for dim in orig_shape]
                            ckp_shard_data = ckp_shard_data.view(orig_shape)

                        new_optim_state_dict["state"][param_index][state_key] = merge_and_shard_tp_tensors(
                            buffer,
                            unsharded_buffer,
                            [
                                (ckp_shard_data, ckp_shard_metadata.local_global_slices_pairs),
                            ],
                            new_shard_metadata,
                        )
            else:
                # Handle non-sharded params (e.g. layernorm)
                for (pp_rank, tp_rank), ckp_optim_state in ckp_sharded_optim_states.items():
                    old_optim_state_index = find_optim_index_from_param_name(
                        base_name, ckp_sharded_optim_states, is_zero1=False, pp_rank=pp_rank
                    )
                    if old_optim_state_index is None:
                        continue  # Param not in this PP shard

                    # For non-sharded params, just copy over the state directly
                    for state_key in OPTIMIZER_STATE_NAMES:
                        new_optim_state_dict["state"][param_index][state_key] = ckp_optim_state["state"][
                            old_optim_state_index
                        ][state_key]

            if ckp_optim_type == ZeroDistributedOptimizer.__name__:
                # NOTE: flatten the optimizer states
                new_optim_state_dict["state"][param_index][state_key] = new_optim_state_dict["state"][param_index][
                    state_key
                ].flatten()

            # NOTE: a bit awkward, but while we're already reading this (pp,tp) shard for whatever state_key,
            # try to get the step value as well.
            step = ckp_optim_state["state"][old_optim_state_index].get("step")
            if step is not None:
                new_optim_state_dict["state"][param_index]["step"] = step

            # NOTE: we throw away ckp_optim_state['gradient_accumulator'] which has fp32 grads

        new_optim_state_dict["names"] = new_optim_state_param_names
        state_dict = new_optim_state_dict
    else:
        # TODO @thomasw21: Load optimizer type and check that it's compatible otherwise we might be be loading something else completely
        state_dict = torch.load(
            root_folder
            / optimizer_filename(parallel_context, is_zero=optimizer.inherit_from(optim.ZeroDistributedOptimizer)),
            map_location=map_location,
        )

    if isinstance(optimizer, ZeroDistributedOptimizer):
        # NOTE: only reshard after merging tp shards
        # or we get a new dp_Size
        if int(ckp_tp_size) != parallel_context.tp_pg.size() or int(ckp_dp_size) != parallel_context.dp_pg.size():
            # NOTE: if the optimizer is ZeRO-1, now we shard the optimizer states across data parallel dimension
            current_dp_rank = dist.get_rank(parallel_context.dp_pg)
            OPTIMIZER_STATE_NAMES = state_dict["state"][0].keys() - ["step"]
            for param_index in state_dict["state"]:
                param_name = [name for idx, name in state_dict["names"].items() if idx == param_index][0]
                for state_name in OPTIMIZER_STATE_NAMES:
                    sliced_tensor = get_sliced_tensor(
                        param=state_dict["state"][param_index][state_name],
                        start_offset=optimizer.param_name_to_dp_rank_offsets[param_name][current_dp_rank][0],
                        end_offset=optimizer.param_name_to_dp_rank_offsets[param_name][current_dp_rank][1],
                    )
                    state_dict["state"][param_index][state_name] = sliced_tensor

    optimizer.load_state_dict(state_dict, map_location=map_location)


def load_lr_scheduler(
    lr_scheduler,
    is_zero,
    parallel_context: ParallelContext,
    root_folder: Path,
):
    root_folder = root_folder / "lr_scheduler"

<<<<<<< HEAD
    state_dict = torch.load(root_folder / lr_scheduler_filename(parallel_context, is_zero))
    lr_scheduler.load_state_dict(state_dict)
=======
    state_dict = torch.load(root_folder / lr_scheduler_filename())
    lr_scheduler.load_state_dict(state_dict)
    lr_scheduler._initial_step()  # NOTE: this is required to set the initial learning rate
>>>>>>> f6a7db37
<|MERGE_RESOLUTION|>--- conflicted
+++ resolved
@@ -365,11 +365,6 @@
 ):
     root_folder = root_folder / "lr_scheduler"
 
-<<<<<<< HEAD
     state_dict = torch.load(root_folder / lr_scheduler_filename(parallel_context, is_zero))
     lr_scheduler.load_state_dict(state_dict)
-=======
-    state_dict = torch.load(root_folder / lr_scheduler_filename())
-    lr_scheduler.load_state_dict(state_dict)
-    lr_scheduler._initial_step()  # NOTE: this is required to set the initial learning rate
->>>>>>> f6a7db37
+    lr_scheduler._initial_step()  # NOTE: this is required to set the initial learning rate